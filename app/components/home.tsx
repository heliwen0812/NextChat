"use client";

require("../polyfill");

import { useState, useEffect } from "react";

import styles from "./home.module.scss";

import BotIcon from "../icons/bot.svg";
import LoadingIcon from "../icons/three-dots.svg";

import { getCSSVar, useMobileScreen } from "../utils";

import dynamic from "next/dynamic";
import { Path, SlotID } from "../constant";
import { ErrorBoundary } from "./error";

import { getISOLang, getLang } from "../locales";

import {
  HashRouter as Router,
  Routes,
  Route,
  useLocation,
} from "react-router-dom";
import { SideBar } from "./sidebar";
import { useAppConfig } from "../store/config";
import { AuthPage } from "./auth";
import { getClientConfig } from "../config/client";
import { type ClientApi, getClientApi } from "../client/api";
import { useAccessStore } from "../store";

export function Loading(props: { noLogo?: boolean }) {
  return (
    <div className={styles["loading-content"] + " no-dark"}>
      {!props.noLogo && <BotIcon />}
      <LoadingIcon />
    </div>
  );
}

const Settings = dynamic(async () => (await import("./settings")).Settings, {
  loading: () => <Loading noLogo />,
});

const Chat = dynamic(async () => (await import("./chat")).Chat, {
  loading: () => <Loading noLogo />,
});

const NewChat = dynamic(async () => (await import("./new-chat")).NewChat, {
  loading: () => <Loading noLogo />,
});

const MaskPage = dynamic(async () => (await import("./mask")).MaskPage, {
  loading: () => <Loading noLogo />,
});

export function useSwitchTheme() {
  const config = useAppConfig();

  useEffect(() => {
    document.body.classList.remove("light");
    document.body.classList.remove("dark");

    if (config.theme === "dark") {
      document.body.classList.add("dark");
    } else if (config.theme === "light") {
      document.body.classList.add("light");
    }

    const metaDescriptionDark = document.querySelector(
      'meta[name="theme-color"][media*="dark"]',
    );
    const metaDescriptionLight = document.querySelector(
      'meta[name="theme-color"][media*="light"]',
    );

    if (config.theme === "auto") {
      metaDescriptionDark?.setAttribute("content", "#151515");
      metaDescriptionLight?.setAttribute("content", "#fafafa");
    } else {
      const themeColor = getCSSVar("--theme-color");
      metaDescriptionDark?.setAttribute("content", themeColor);
      metaDescriptionLight?.setAttribute("content", themeColor);
    }
  }, [config.theme]);
}

function useHtmlLang() {
  useEffect(() => {
    const lang = getISOLang();
    const htmlLang = document.documentElement.lang;

    if (lang !== htmlLang) {
      document.documentElement.lang = lang;
    }
  }, []);
}

const useHasHydrated = () => {
  const [hasHydrated, setHasHydrated] = useState<boolean>(false);

  useEffect(() => {
    setHasHydrated(true);
  }, []);

  return hasHydrated;
};

const loadAsyncGoogleFont = () => {
  const linkEl = document.createElement("link");
  const proxyFontUrl = "/google-fonts";
  const remoteFontUrl = "https://fonts.googleapis.com";
  const googleFontUrl =
    getClientConfig()?.buildMode === "export" ? remoteFontUrl : proxyFontUrl;
  linkEl.rel = "stylesheet";
  linkEl.href =
    googleFontUrl +
    "/css2?family=" +
    encodeURIComponent("Noto Sans:wght@300;400;700;900") +
    "&display=swap";
  document.head.appendChild(linkEl);
};

function Screen() {
  const config = useAppConfig();
  const location = useLocation();
  const isHome = location.pathname === Path.Home;
  const isAuth = location.pathname === Path.Auth;
  const isMobileScreen = useMobileScreen();
  const shouldTightBorder =
    getClientConfig()?.isApp || (config.tightBorder && !isMobileScreen);

  useEffect(() => {
    loadAsyncGoogleFont();
  }, []);

  return (
    <div
      className={
        styles.container +
        ` ${shouldTightBorder ? styles["tight-container"] : styles.container} ${
          getLang() === "ar" ? styles["rtl-screen"] : ""
        }`
      }
    >
      {isAuth ? (
        <>
          <AuthPage />
        </>
      ) : (
        <>
          <SideBar className={isHome ? styles["sidebar-show"] : ""} />

          <div className={styles["window-content"]} id={SlotID.AppBody}>
            <Routes>
              <Route path={Path.Home} element={<Chat />} />
              <Route path={Path.NewChat} element={<NewChat />} />
              <Route path={Path.Masks} element={<MaskPage />} />
              <Route path={Path.Chat} element={<Chat />} />
              <Route path={Path.Settings} element={<Settings />} />
            </Routes>
          </div>
        </>
      )}
    </div>
  );
}

export function useLoadData() {
  const config = useAppConfig();

<<<<<<< HEAD
  var api: ClientApi;
  if (config.modelConfig.providerName == ServiceProvider.Google) {
    api = new ClientApi(ModelProvider.GeminiPro);
  } else if (config.modelConfig.providerName == ServiceProvider.Anthropic) {
    api = new ClientApi(ModelProvider.Claude);
  } else if (config.modelConfig.providerName == ServiceProvider.Baidu) {
    api = new ClientApi(ModelProvider.Ernie);
  } else {
    api = new ClientApi(ModelProvider.GPT);
  }
=======
  const api: ClientApi = getClientApi(config.modelConfig.providerName);

>>>>>>> 7218f137
  useEffect(() => {
    (async () => {
      const models = await api.llm.models();
      config.mergeModels(models);
    })();
    // eslint-disable-next-line react-hooks/exhaustive-deps
  }, []);
}

export function Home() {
  useSwitchTheme();
  useLoadData();
  useHtmlLang();

  useEffect(() => {
    console.log("[Config] got config from build time", getClientConfig());
    useAccessStore.getState().fetch();
  }, []);

  if (!useHasHydrated()) {
    return <Loading />;
  }

  return (
    <ErrorBoundary>
      <Router>
        <Screen />
      </Router>
    </ErrorBoundary>
  );
}<|MERGE_RESOLUTION|>--- conflicted
+++ resolved
@@ -170,21 +170,8 @@
 export function useLoadData() {
   const config = useAppConfig();
 
-<<<<<<< HEAD
-  var api: ClientApi;
-  if (config.modelConfig.providerName == ServiceProvider.Google) {
-    api = new ClientApi(ModelProvider.GeminiPro);
-  } else if (config.modelConfig.providerName == ServiceProvider.Anthropic) {
-    api = new ClientApi(ModelProvider.Claude);
-  } else if (config.modelConfig.providerName == ServiceProvider.Baidu) {
-    api = new ClientApi(ModelProvider.Ernie);
-  } else {
-    api = new ClientApi(ModelProvider.GPT);
-  }
-=======
   const api: ClientApi = getClientApi(config.modelConfig.providerName);
 
->>>>>>> 7218f137
   useEffect(() => {
     (async () => {
       const models = await api.llm.models();
